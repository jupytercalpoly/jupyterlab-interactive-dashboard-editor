--- conflicted
+++ resolved
@@ -20,11 +20,9 @@
 
 import { Signal, ISignal } from '@lumino/signaling';
 
-<<<<<<< HEAD
 import { Icons } from './icons';
 
-=======
->>>>>>> 1ffa483b
+
 // HTML element classes
 
 const DASHBOARD_WIDGET_CLASS = 'pr-DashboardWidget';
@@ -341,11 +339,7 @@
       dragImage,
       proposedAction: 'move',
       supportedActions: 'copy-move',
-<<<<<<< HEAD
       source: [this, this.parent],
-=======
-      source: this,
->>>>>>> 1ffa483b
       widgetX: this._clickData.widgetX,
       widgetY: this._clickData.widgetY,
     });
