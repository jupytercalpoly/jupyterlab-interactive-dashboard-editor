--- conflicted
+++ resolved
@@ -125,9 +125,6 @@
     this.node.addEventListener('contextmenu', this);
     this.node.addEventListener('lm-drop', this);
     this.node.addEventListener('mousedown', this);
-    this.node.addEventListener('resize', () => {
-      this.update();
-    });
   }
 
   /**
@@ -178,36 +175,13 @@
       return;
     }
 
-<<<<<<< HEAD
-    // console.log('event', event);
-    // console.log('target', event.target);
-    // const target = event.target as HTMLElement;
-    const cell = this.cell; 
-    const notebook = this._notebook;
-    const index = this._index;
-
-    const widget = new DashboardWidget({
-      notebook,
-      cell,
-      index
-    });
-
-    // const target = (widget.node as HTMLElement);
-    // target.style.width = "50px";
-=======
     const cell = this.cell;
->>>>>>> a48ce18e
 
     this._dragData = {
       pressX: event.clientX,
       pressY: event.clientY,
-<<<<<<< HEAD
-      widget: widget,
-      target: widget.node as HTMLElement
-=======
       cell,
       target: this.node.cloneNode(true) as HTMLElement,
->>>>>>> a48ce18e
     };
     // event.stopPropagation();
     // event.preventDefault();
@@ -228,16 +202,7 @@
       data &&
       shouldStartDrag(data.pressX, data.pressY, event.clientX, event.clientY)
     ) {
-<<<<<<< HEAD
-      void this._startDrag(
-        data.widget,
-        data.target,
-        event.clientX,
-        event.clientY
-      );
-=======
       void this._startDrag(data.target, event.clientX, event.clientY);
->>>>>>> a48ce18e
     }
   }
 
@@ -245,10 +210,6 @@
    * Start a drag event
    */
   private _startDrag(
-<<<<<<< HEAD
-    widget: DashboardWidget,
-=======
->>>>>>> a48ce18e
     target: HTMLElement,
     clientX: number,
     clientY: number
@@ -258,27 +219,12 @@
     this._drag = new Drag({
       mimeData: new MimeData(),
       dragImage,
-<<<<<<< HEAD
-      proposedAction: 'copy',
-      supportedActions: 'copy',
-      source: widget
-    });
-
-    // this._drag.mimeData.setData
-
-    this._drag.mimeData.setData(DASHBOARD_WIDGET_MIME, widget);
-    // const textContent = cellModel.value.text;
-    // this._drag.mimeData.setData('text/plain', textContent);
-
-    // this._focusedCell = null;
-=======
       proposedAction: 'move',
       supportedActions: 'copy-move',
       source: this,
     });
 
     this._drag.mimeData.setData(DASHBOARD_WIDGET_MIME, this);
->>>>>>> a48ce18e
 
     document.removeEventListener('mousemove', this, true);
     document.removeEventListener('mouseup', this, true);
@@ -319,12 +265,7 @@
     pressX: number;
     pressY: number;
     target: HTMLElement;
-<<<<<<< HEAD
-    widget: DashboardWidget;
-    // index: number;
-=======
     cell: CodeCell;
->>>>>>> a48ce18e
   } | null = null;
   private _drag: Drag | null = null;
   private _cellId: string;
