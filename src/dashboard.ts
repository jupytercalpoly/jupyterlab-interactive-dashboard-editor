--- conflicted
+++ resolved
@@ -133,10 +133,6 @@
       const oldArea = event.source.parent as DashboardArea;
       if (oldArea === this) {
         // dragging in same dashboard.
-<<<<<<< HEAD
-=======
-
->>>>>>> e4e0b31f
         const pos: Widgetstore.WidgetPosition = {
           left: event.offsetX,
           top: event.offsetY,
@@ -864,12 +860,9 @@
      */
     utils: DBUtils;
 
-<<<<<<< HEAD
-=======
     /**
      * Dashboard canvas width (default is 1280).
      */
->>>>>>> e4e0b31f
     dashboardWidth?: number;
 
     /**
