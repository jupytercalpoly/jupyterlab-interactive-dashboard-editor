import { NotebookPanel, INotebookTracker } from '@jupyterlab/notebook';

import { CodeCell } from '@jupyterlab/cells';

import { filter, each } from '@lumino/algorithm';

import { MainAreaWidget, WidgetTracker } from '@jupyterlab/apputils';

import { Widget } from '@lumino/widgets';

import { Message } from '@lumino/messaging';

import { IDragEvent } from '@lumino/dragdrop';

import { UUID } from '@lumino/coreutils';

import { ContentsManager, Contents } from '@jupyterlab/services';

import { DashboardLayout } from './custom_layout';

import { DashboardWidget } from './widget';

import { Icons } from './icons';

import { buildToolbar } from './toolbar';

import { Widgetstore } from './widgetstore';

import { getPathFromNotebookId } from './utils';

import { newfile, renameDashboardFile, writeFile } from './fsutils';

import { addCellId, addNotebookId, getCellById } from './utils';

import { DASHBOARD_VERSION, WidgetInfo, DashboardSpec } from './file';

<<<<<<< HEAD
import { unsaveDialog } from './dialog';

import { DBUtils } from './dbUtils';

=======
>>>>>>> 1ffa483b
// HTML element classes

const DASHBOARD_CLASS = 'pr-JupyterDashboard';

const DASHBOARD_AREA_CLASS = 'pr-DashboardArea';

const DROP_TARGET_CLASS = 'pr-DropTarget';

/**
 * Namespace for DashboardArea options.
 */
export namespace DashboardArea {
  export interface IOptions extends Widget.IOptions {
    /**
     * Tracker for child widgets.
     */
    outputTracker: WidgetTracker<DashboardWidget>;

    layout: DashboardLayout;
  }
}

/**
 * Main content widget for the Dashboard widget.
 */
export class DashboardArea extends Widget {
  constructor(options: DashboardArea.IOptions) {
    super(options);
    this.layout = options.layout;
    this._dbLayout = options.layout as DashboardLayout;
    this.addClass(DASHBOARD_AREA_CLASS);
  }

  public get dblayout(): DashboardLayout {
    return this._dbLayout;
  }

  /**
   * Create click listeners on attach
   */
  onAfterAttach(msg: Message): void {
    super.onAfterAttach(msg);
    this.node.addEventListener('lm-dragenter', this);
    this.node.addEventListener('lm-dragleave', this);
    this.node.addEventListener('lm-dragover', this);
    this.node.addEventListener('lm-drop', this);
  }

  /**
   * Remove click listeners on detach
   */
  onBeforeDetach(msg: Message): void {
    super.onBeforeDetach(msg);
    this.node.removeEventListener('lm-dragenter', this);
    this.node.removeEventListener('lm-dragleave', this);
    this.node.removeEventListener('lm-dragover', this);
    this.node.removeEventListener('lm-drop', this);
  }

  /**
   * Handle the `'lm-dragenter'` event for the widget.
   */
  private _evtDragEnter(event: IDragEvent): void {
    event.preventDefault();
    event.stopPropagation();
  }

  /**
   * Handle the `'lm-dragleave'` event for the widget.
   */
  private _evtDragLeave(event: IDragEvent): void {
    this.removeClass(DROP_TARGET_CLASS);
    event.preventDefault();
    event.stopPropagation();
  }

  /**
   * Handle the `'lm-dragover'` event for the widget.
   */
  private _evtDragOver(event: IDragEvent): void {
    this.addClass(DROP_TARGET_CLASS);
    event.dropAction = 'copy';
    event.preventDefault();
    event.stopPropagation();
  }

  /**
   * Handle the `'lm-drop'` event for the widget.
   */
  private _evtDrop(event: IDragEvent): void {
    if (event.proposedAction === 'move') {
      const widget = event.source[0] as DashboardWidget;
      const oldArea = event.source[1] as DashboardArea;
      if (oldArea === this) {
        // dragging in same dashboard.
        console.log('same dashboard', widget);

        const pos: Widgetstore.WidgetPosition = {
          left: event.offsetX,
          top: event.offsetY,
          width: widget.node.offsetWidth,
          height: widget.node.offsetHeight,
        };
        this._dbLayout.updateWidget(widget, pos);
        this._dbLayout.updateInfoFromWidget(widget);
      } else {
        // dragging between dashboards
        console.log('between dashboards', widget);
        const info: Widgetstore.WidgetInfo = {
          widgetId: DashboardWidget.createDashboardWidgetId(),
          notebookId: widget.notebookId,
          cellId: widget.cellId,
          left: event.offsetX,
          top: event.offsetY,
          width: widget.node.offsetWidth,
          height: widget.node.offsetHeight,
          removed: false,
        };

        const newWidget = this._dbLayout.createWidget(info);
        this._dbLayout.addWidget(newWidget, info);
        this._dbLayout.updateWidgetInfo(info);
        oldArea.deleteWidgetInfo(widget);
        oldArea.deleteWidget(widget);
      }

      // dragging from notebook -> dashboard.
    } else if (event.proposedAction === 'copy') {
      const notebook = event.source.parent as NotebookPanel;
      const cell = notebook.content.activeCell as CodeCell;

      const info: Widgetstore.WidgetInfo = {
        widgetId: DashboardWidget.createDashboardWidgetId(),
        notebookId: addNotebookId(notebook),
        cellId: addCellId(cell),
        left: event.offsetX,
        top: event.offsetY,
        width: DashboardWidget.DEFAULT_WIDTH,
        height: DashboardWidget.DEFAULT_HEIGHT,
        removed: false,
      };

      const widget = this._dbLayout.createWidget(info);
      this._dbLayout.addWidget(widget, info);
      // Wait until the widget is fit to content then add it to the widgetstore.
      widget.ready.connect(() => {
        const newInfo = this.getWidgetInfo(widget);
        this.updateWidgetInfo(newInfo);
      }, this);
    } else {
      return;
    }

    this.removeClass(DROP_TARGET_CLASS);
    event.preventDefault();
    event.stopPropagation();
  }

  handleEvent(event: Event): void {
    switch (event.type) {
      case 'lm-dragenter':
        this._evtDragEnter(event as IDragEvent);
        break;
      case 'lm-dragleave':
        this._evtDragLeave(event as IDragEvent);
        break;
      case 'lm-dragover':
        this._evtDragOver(event as IDragEvent);
        break;
      case 'lm-drop':
        this._evtDrop(event as IDragEvent);
        break;
    }
  }

  /**
   * Add a widget to the layout.
   *
   * @param widget - the widget to add.
   */
  addWidget(widget: DashboardWidget, pos: Widgetstore.WidgetPosition): void {
    this._dbLayout.addWidget(widget, pos);
  }

  updateWidget(
    widget: DashboardWidget,
    pos: Widgetstore.WidgetPosition
  ): boolean {
    return this._dbLayout.updateWidget(widget, pos);
  }

  /**
   * Remove a widget from the layout.
   *
   * @param widget - the widget to remove.
   *
   * ### Notes
   * This is basically the same as deleteWidget but fulfills the type
   * signature requirements of the extended class.
   */
  removeWidget(widget: DashboardWidget): void {
    this._dbLayout.removeWidget(widget);
  }

  /**
   * Remove a widget from the layout.
   *
   * @param widget - the widget to remove.
   *
   */
  deleteWidget(widget: DashboardWidget): boolean {
    return this._dbLayout.deleteWidget(widget);
  }

  /**
   * Adds a dashboard widget's information to the widgetstore.
   *
   * @param info - the information to add to the widgetstore.
   */
  updateWidgetInfo(info: Widgetstore.WidgetInfo): void {
    this._dbLayout.updateWidgetInfo(info);
  }

  /**
   * Gets information from a widget.
   *
   * @param widget - the widget to collect information from.
   */
  getWidgetInfo(widget: DashboardWidget): Widgetstore.WidgetInfo {
    return this._dbLayout.getWidgetInfo(widget);
  }

  /**
   * Mark a widget as deleted in the widgetstore.
   *
   * @param widget - the widget to mark as deleted.
   */
  deleteWidgetInfo(widget: DashboardWidget): void {
    this._dbLayout.deleteWidgetInfo(widget);
  }

  /**
   * Update a widgetstore entry for a widget given that widget.
   *
   * @param widget - the widget to update from.
   */
  updateInfoFromWidget(widget: DashboardWidget): void {
    this._dbLayout.updateInfoFromWidget(widget);
  }

  /**
   * Updates the layout based on the state of the datastore.
   */
  updateLayoutFromWidgetstore(): void {
    this._dbLayout.updateLayoutFromWidgetstore();
  }

  /**
   * Undo the last change to the layout.
   */
  undo(): void {
    this._dbLayout.undo();
  }

  /**
   * Redo the last change to the layout.
   */
  redo(): void {
    this._dbLayout.redo();
  }

  // Convenient alias for layout so I don't have to type
  // (this.layout as DashboardLayout) every time.
  private _dbLayout: DashboardLayout;
}

/**
 * Main Dashboard display widget. Currently extends MainAreaWidget (May change)
 */
export class Dashboard extends MainAreaWidget<Widget> {
  // Generics??? Would love to further constrain this to DashboardWidgets but idk how
  constructor(options: Dashboard.IOptions) {
<<<<<<< HEAD
    const { notebookTracker, content, outputTracker, utils } = options;
    const restore = options.store !== undefined;
    const store = options.store || new Widgetstore({ id: 0, notebookTracker });
    // const contentsManager = new ContentsManager();
=======
    const { notebookTracker, content, outputTracker } = options;
    const restore = options.store !== undefined;
    const store = options.store || new Widgetstore({ id: 0, notebookTracker });
    const contentsManager = new ContentsManager();
>>>>>>> 1ffa483b

    const dashboardArea = new DashboardArea({
      outputTracker,
      layout: new DashboardLayout({
        store,
        outputTracker,
        width: options.dashboardWidth || 1280,
        height: options.dashboardHeight || 720,
        mode: restore ? 'present' : 'edit',
      }),
    });
<<<<<<< HEAD

    super({
      ...options,
      content: content || dashboardArea,
    });

    this._dbArea = this.content as DashboardArea;

=======

    super({ ...options, content: content || dashboardArea });

>>>>>>> 1ffa483b
    this._dbArea = this.content as DashboardArea;

    // Having all widgetstores across dashboards have the same id might cause issues.
    this._store = store;
    this.setName(options.name || 'Unnamed Dashboard');
<<<<<<< HEAD
    this._contentsManager = utils.contents;
=======
    this._contentsManager = contentsManager;
>>>>>>> 1ffa483b
    this.id = `JupyterDashboard-${UUID.uuid4()}`;
    this.title.label = this._name;
    this.title.icon = Icons.blueDashboard;
    // Add caption?

    this.addClass(DASHBOARD_CLASS);
    this.node.setAttribute('style', 'overflow:auto');

<<<<<<< HEAD
    // Adds buttons to dashboard toolbar.
    buildToolbar(notebookTracker, this, outputTracker, utils);

    this._store.listenTable(
      { schema: Widgetstore.WIDGET_SCHEMA },
      (change) => (this._dirty = true)
    );
=======
    // Adds save button to dashboard toolbar.
    this.toolbar.addItem('save', createSaveButton(this, notebookTracker));
>>>>>>> 1ffa483b

    if (restore) {
      this._mode = 'present';
      this.updateLayoutFromWidgetstore();
    } else {
      this._mode = 'edit';
    }
  }

  public get area(): DashboardArea {
    return this._dbArea;
  }

  /**
   * Gets the contents of dashboard
   *
   * @returns ContentsManage
   */
  public get contentsManager(): ContentsManager {
    return this._contentsManager;
  }

  /**
   * Gets the path as string of dashboard
   *
   */
  public get path(): string {
    return this._path;
  }

  /**
   * Sets the path of dashboard
   *
   */
  public set path(v: string) {
    this._path = v;
  }

  public set dirty(v: boolean) {
    this._dirty = v;
  }

  /**
   ** Add a widget to the layout.
   *
   * @param widget - the widget to add.
   */
  addWidget(widget: DashboardWidget, pos: Widgetstore.WidgetPosition): void {
    this._dbArea.addWidget(widget, pos);
  }

  updateWidget(
    widget: DashboardWidget,
    pos: Widgetstore.WidgetPosition
  ): boolean {
    return this._dbArea.updateWidget(widget, pos);
  }

  dispose(): void {
    if (this._dirty) {
      const dialog = unsaveDialog(this);
      dialog.launch().then((result) => {
        dialog.dispose();
        if (result.button.accept) {
          return super.dispose();
        }
      });
    } else {
      return super.dispose();
    }
  }

  /**
   * Remove a widget from the layout.
   *
   * @param widget - the widget to remove.
   *
   * ### Notes
   * This is basically the same as deleteWidget but fulfills the type
   * signature requirements of the extended class.
   */
  removeWidget(widget: DashboardWidget): void {
    this._dbArea.removeWidget(widget);
  }

  /**
   * Remove a widget from the layout.
   *
   * @param widget - the widget to remove.
   *
   */
  deleteWidget(widget: DashboardWidget): boolean {
    return this._dbArea.deleteWidget(widget);
  }

  /**
   * Adds a dashboard widget's information to the widgetstore.
   *
   * @param info - the information to add to the widgetstore.
   */
  updateWidgetInfo(info: Widgetstore.WidgetInfo): void {
    this._dbArea.updateWidgetInfo(info);
  }

  /**
   * Gets information from a widget.
   *
   * @param widget - the widget to collect information from.
   */
  getWidgetInfo(widget: DashboardWidget): Widgetstore.WidgetInfo {
    return this._dbArea.getWidgetInfo(widget);
  }

  /**
   * Mark a widget as deleted in the widgetstore.
   *
   * @param widget - the widget to mark as deleted.
   */
  deleteWidgetInfo(widget: DashboardWidget): void {
    this._dbArea.deleteWidgetInfo(widget);
  }

  /**
   * Update a widgetstore entry for a widget given that widget.
   *
   * @param widget - the widget to update from.
   */
  updateInfoFromWidget(widget: DashboardWidget): void {
    this._dbArea.updateInfoFromWidget(widget);
  }

  /**
   * Updates the layout based on the state of the datastore.
   */
  updateLayoutFromWidgetstore(): void {
    this._dbArea.updateLayoutFromWidgetstore();
  }

  /**
   * Undo the last change to the layout.
   */
  undo(): void {
    this._dbArea.undo();
  }

  /**
   * Redo the last change to the layout.
   */
  redo(): void {
    this._dbArea.redo();
  }

  get store(): Widgetstore {
    return this._store;
  }

  /**
   * The name of the Dashboard.
   */
  getName(): string {
    // get/set function isnt't working for some reason...
    // getting a not callable error when I try to set the name of a dashboard
    // when I have two methods 'get name()' and 'set name()'
    return this._name;
  }
  setName(newName: string): void {
    this._name = newName;
    this.title.label = newName;
  }

  /**
   * Saves the dashboard to file.
   *
   * @param tracker - notebook tracker used for saving.
   *
   * @param filename - name to save dashboard as.
   *
   * @throws an error if saving fails.
   */
  async save(
    notebookTracker: INotebookTracker,
    filename: string
  ): Promise<Contents.IModel> {
    // Get all widgets that haven't been removed.
    const records = filter(
      this._store.getWidgets(),
      (widget) => widget.widgetId && !widget.removed
    );

    const file: DashboardSpec = {
      name: this._name,
      version: DASHBOARD_VERSION,
      dashboardHeight: (this._dbArea.layout as DashboardLayout).height,
      dashboardWidth: (this._dbArea.layout as DashboardLayout).width,
      paths: {},
      outputs: {},
    };

    this.setName(filename);

    each(records, (record) => {
      const notebookId = record.notebookId;
      const path = getPathFromNotebookId(notebookId, notebookTracker);

      if (path === undefined) {
        throw new Error(
          `Notebook path for notebook with id ${notebookId} not found`
        );
      }

      if (file.paths[path] !== undefined && file.paths[path] !== notebookId) {
        throw new Error(`Conflicting paths for same notebook id ${notebookId}`);
      }

      file.paths[path] = notebookId;

      if (file.outputs[notebookId] === undefined) {
        file.outputs[notebookId] = [];
      }

      file.outputs[notebookId].push({
        cellId: record.cellId,
        top: record.top,
        left: record.left,
        width: record.width,
        height: record.height,
      });
    });

    await newfile(this);
    await renameDashboardFile(filename, this);
    return writeFile(this._contentsManager, this._path, file);
  }

  /**
   * Load a dashboard from a file.
   *
   * @param path - the path to save to.
   *
   * @param notebookTracker - the current NotebookTracker.
   *
   * @param outputTracker - the current outputTracker.
   *
   * @returns - the created Dashboard.
   *
   * @throws - an error if the dashboard file is not well-formated, notebooks
   * are missing, or there is an issue reading them.
   */
  static async load(
    path: string,
    notebookTracker: INotebookTracker,
    outputTracker: WidgetTracker<DashboardWidget>,
    utils: DBUtils
  ): Promise<Dashboard> {
    // Create the contentsManager for opening/reading the dashboard file.
    const contentsManager = new ContentsManager();

    // Promise containing the file text.
    const filePromise = await contentsManager.get(path);
    const fileText = filePromise.content as string;

    if (fileText === undefined) {
      throw new Error(`Error reading file at ${path}`);
    }

    // File text as a JSOn object.
    const parsed = JSON.parse(fileText);

    // Validate version information.
    if (parsed.version === undefined) {
      throw new Error("Dashboard file missing required field 'version'");
    } else if (isNaN(+parsed.version)) {
      throw new Error('Dashboard version is invalid.');
    } else if (+parsed.version !== DASHBOARD_VERSION) {
      console.warn(
        `Dashboard file version (${+parsed.version}) doesn't match extension version (${DASHBOARD_VERSION})`
      );
    }

    // Validate notebook paths.
    if (parsed.paths === undefined) {
      throw new Error("Dashboard file missing required field 'paths'");
    }

    for (const [notebookPath, notebookId] of Object.entries(parsed.paths)) {
      if (notebookId === undefined) {
        throw new Error(`No notebook id for notebook at ${notebookPath}`);
      }

      await contentsManager.get(notebookPath).catch((error) => {
        throw new Error(`Error reading notebook at ${notebookPath}`);
      });

      // JSON.parse doesn't work for double quotes (which .ipynb files use)
      //
      // const parsedMaybeNotebook = JSON.parse(maybeNotebook.content as string);

      // const maybeNotebookId = parsedMaybeNotebook.metadata?.presto.id;

      // if (maybeNotebookId === undefined) {
      //   throw new Error(`No notebook id found for ${notebookPath}`);
      // }

      // if (maybeNotebookId !== notebookId) {
      //   throw new Error(
      //     `Notebook id of ${notebookPath} (${maybeNotebookId}) does not match dashboard file notebook id (${notebookId})`
      //   );
      // }
    }

    const paths = parsed.paths;

    // Open required notebooks.
    for (const [notebookPath, notebookId] of Object.entries(paths)) {
      // Replace this with code to open a notebook.
      console.log('opening notebook at ', notebookPath, notebookId);
    }

    // Validate outputs field
    if (parsed.outputs === undefined) {
      throw new Error("Dashboard file missing required field 'outputs'");
    }

    // Create a new widgetstore.
    const store = new Widgetstore({ id: 0, notebookTracker });

    for (const [notebookId, outputs] of Object.entries(parsed.outputs)) {
      // Make sure each id corresponds to an array of outputs.
      if (!Array.isArray(outputs)) {
        throw new Error(`Outputs for notebook ${notebookId} are not an array`);
      }
      for (const _output of outputs) {
        const output: WidgetInfo = _output;

        // Validate output information
        Dashboard.validateOutput(notebookId, output);
        let info: Widgetstore.WidgetInfo;

        const cell = getCellById(output.cellId, notebookTracker);
        // Check if cell id exists in the given notebook.
        if (cell === undefined) {
          // If cell id doesn't exist, create a red "placeholder" widget in its spot.
          info = {
            ...output,
            notebookId,
            widgetId: DashboardWidget.createDashboardWidgetId(),
            missing: true,
          };
        } else {
          // Create widget based on position, notebookId, and cellId.
          info = {
            ...output,
            notebookId,
            widgetId: DashboardWidget.createDashboardWidgetId(),
          };
        }
        // Add the widget to the widgetstore.
        store.addWidget(info);
      }
    }

    const name = parsed.name;
    let dashboardWidth = 0;
    let dashboardHeight = 0;

    if (parsed.dashboardWidth !== undefined && !isNaN(+parsed.dashboardWidth)) {
      dashboardWidth = +parsed.dashboardWidth;
    }

    if (
      parsed.dashboardHeight !== undefined &&
      !isNaN(+parsed.dashboardHeight)
    ) {
      dashboardHeight = +parsed.dashboardHeight;
    }

    contentsManager.dispose();

    // Create and return a notebook based on the contents of the widgetstore.
    return new Dashboard({
      name,
      notebookTracker,
      outputTracker,
      store,
<<<<<<< HEAD
      utils,
=======
>>>>>>> 1ffa483b
      dashboardWidth,
      dashboardHeight,
    });
  }

  /**
   * Makes sure an output entry from a dashboard file is well-formated.
   *
   * @param notebookId - id of output's notebook for error messages.
   *
   * @param output - output to verify.
   *
   * @throws - an error if the entry is not well-formated.
   */
  static validateOutput(notebookId: string, output: any): void {
    if (output.left === undefined) {
      throw new Error(
        `Output of notebook ${notebookId} is missing the 'left' field`
      );
    } else if (isNaN(+output.left)) {
      throw new Error(`'left' field of notebook ${notebookId} is not a number`);
    }
    if (output.top === undefined) {
      throw new Error(
        `Output of notebook ${notebookId} is missing the 'top' field`
      );
    } else if (isNaN(+output.top)) {
      throw new Error(`'top' field of notebook ${notebookId} is not a number`);
    }
    if (output.width === undefined) {
      throw new Error(
        `Output of notebook ${notebookId} is missing the 'width' field`
      );
    } else if (isNaN(+output.width)) {
      throw new Error(
        `'width' field of notebook ${notebookId} is not a number`
      );
    }
    if (output.height === undefined) {
      throw new Error(
        `Output of notebook ${notebookId} is missing the 'height' field`
      );
    } else if (isNaN(+output.height)) {
      throw new Error(
        `'height' field of notebook ${notebookId} is not a number`
      );
    }
    if (output.cellId === undefined) {
      throw new Error(
        `Output of notebook ${notebookId} is missing the 'cellId' field`
      );
    }
  }

  get mode(): Dashboard.Mode {
    return this._mode;
  }
  set mode(newMode: Dashboard.Mode) {
    this._mode = newMode;
    (this._dbArea.layout as DashboardLayout).mode = newMode;
  }

  get height(): number {
    return (this._dbArea.layout as DashboardLayout).height;
  }
  set height(newHeight: number) {
    (this._dbArea.layout as DashboardLayout).height = newHeight;
  }

  get width(): number {
    return (this._dbArea.layout as DashboardLayout).width;
  }
  set width(newWidth: number) {
    (this._dbArea.layout as DashboardLayout).width = newWidth;
  }

  private _name: string;
  private _store: Widgetstore;
  // Convenient alias so I don't have to type
  // (this.content as DashboardArea) every time.
  private _dbArea: DashboardArea;
  private _contentsManager: ContentsManager;
  private _path: string;
<<<<<<< HEAD
  private _dirty: boolean;
=======
>>>>>>> 1ffa483b
  private _mode: Dashboard.Mode;
}

export namespace Dashboard {
  export interface IOptions extends MainAreaWidget.IOptionsOptionalContent {
    /**
     * Dashboard name.
     */
    name?: string;

    /**
     * Tracker for child widgets.
     */
    outputTracker: WidgetTracker<DashboardWidget>;

    /**
     * Tracker for notebooks.
     */
    notebookTracker: INotebookTracker;

    /**
<<<<<<< HEAD
     * Dashboard canvas width (default is 1280).
     */
    store?: Widgetstore;

    // /**
    //  * Optional DashboardWidget Array for cut, copy and paste
    //  */
    // clipboard: Set<DashboardWidget>;

    /**
     * clipboard, fullscreen and contents
     */
    utils: DBUtils;
=======
     * Optional widgetstore to restore state from.
     */
    store?: Widgetstore;

    /**
     * Dashboard canvas width (default is 1280).
     */
>>>>>>> 1ffa483b
    dashboardWidth?: number;

    /**
     * Dashboard canvas height (default is 720).
     */
    dashboardHeight?: number;
  }

  export type Mode = 'edit' | 'present';
}<|MERGE_RESOLUTION|>--- conflicted
+++ resolved
@@ -34,13 +34,11 @@
 
 import { DASHBOARD_VERSION, WidgetInfo, DashboardSpec } from './file';
 
-<<<<<<< HEAD
 import { unsaveDialog } from './dialog';
 
 import { DBUtils } from './dbUtils';
 
-=======
->>>>>>> 1ffa483b
+
 // HTML element classes
 
 const DASHBOARD_CLASS = 'pr-JupyterDashboard';
@@ -323,17 +321,13 @@
 export class Dashboard extends MainAreaWidget<Widget> {
   // Generics??? Would love to further constrain this to DashboardWidgets but idk how
   constructor(options: Dashboard.IOptions) {
-<<<<<<< HEAD
     const { notebookTracker, content, outputTracker, utils } = options;
     const restore = options.store !== undefined;
     const store = options.store || new Widgetstore({ id: 0, notebookTracker });
-    // const contentsManager = new ContentsManager();
-=======
+
     const { notebookTracker, content, outputTracker } = options;
     const restore = options.store !== undefined;
     const store = options.store || new Widgetstore({ id: 0, notebookTracker });
-    const contentsManager = new ContentsManager();
->>>>>>> 1ffa483b
 
     const dashboardArea = new DashboardArea({
       outputTracker,
@@ -345,30 +339,15 @@
         mode: restore ? 'present' : 'edit',
       }),
     });
-<<<<<<< HEAD
-
-    super({
-      ...options,
-      content: content || dashboardArea,
-    });
-
-    this._dbArea = this.content as DashboardArea;
-
-=======
-
-    super({ ...options, content: content || dashboardArea });
-
->>>>>>> 1ffa483b
+    
+    super({...options, content: content || dashboardArea});
+
     this._dbArea = this.content as DashboardArea;
 
     // Having all widgetstores across dashboards have the same id might cause issues.
     this._store = store;
     this.setName(options.name || 'Unnamed Dashboard');
-<<<<<<< HEAD
     this._contentsManager = utils.contents;
-=======
-    this._contentsManager = contentsManager;
->>>>>>> 1ffa483b
     this.id = `JupyterDashboard-${UUID.uuid4()}`;
     this.title.label = this._name;
     this.title.icon = Icons.blueDashboard;
@@ -377,7 +356,6 @@
     this.addClass(DASHBOARD_CLASS);
     this.node.setAttribute('style', 'overflow:auto');
 
-<<<<<<< HEAD
     // Adds buttons to dashboard toolbar.
     buildToolbar(notebookTracker, this, outputTracker, utils);
 
@@ -385,10 +363,9 @@
       { schema: Widgetstore.WIDGET_SCHEMA },
       (change) => (this._dirty = true)
     );
-=======
+    
     // Adds save button to dashboard toolbar.
     this.toolbar.addItem('save', createSaveButton(this, notebookTracker));
->>>>>>> 1ffa483b
 
     if (restore) {
       this._mode = 'present';
@@ -773,10 +750,7 @@
       notebookTracker,
       outputTracker,
       store,
-<<<<<<< HEAD
       utils,
-=======
->>>>>>> 1ffa483b
       dashboardWidth,
       dashboardHeight,
     });
@@ -860,10 +834,7 @@
   private _dbArea: DashboardArea;
   private _contentsManager: ContentsManager;
   private _path: string;
-<<<<<<< HEAD
   private _dirty: boolean;
-=======
->>>>>>> 1ffa483b
   private _mode: Dashboard.Mode;
 }
 
@@ -885,21 +856,16 @@
     notebookTracker: INotebookTracker;
 
     /**
-<<<<<<< HEAD
      * Dashboard canvas width (default is 1280).
      */
     store?: Widgetstore;
-
-    // /**
-    //  * Optional DashboardWidget Array for cut, copy and paste
-    //  */
-    // clipboard: Set<DashboardWidget>;
 
     /**
      * clipboard, fullscreen and contents
      */
     utils: DBUtils;
-=======
+    
+    /**
      * Optional widgetstore to restore state from.
      */
     store?: Widgetstore;
@@ -907,7 +873,6 @@
     /**
      * Dashboard canvas width (default is 1280).
      */
->>>>>>> 1ffa483b
     dashboardWidth?: number;
 
     /**
