import { NotebookPanel, NotebookActions} from '@jupyterlab/notebook';

import { Widget } from '@lumino/widgets';

import { ToolbarButton, WidgetTracker, sessionContextDialogs} from '@jupyterlab/apputils';

<<<<<<< HEAD
import { Cell, CodeCell } from '@jupyterlab/cells';
=======
// import { Cell } from '@jupyterlab/cells';
>>>>>>> c8f8bbf7

import { saveIcon, refreshIcon, undoIcon, cutIcon, copyIcon, pasteIcon, runIcon, stopIcon, fastForwardIcon} from '@jupyterlab/ui-components';

import { Dashboard } from './dashboard';

// import { DashboardWidget } from './widget';

import { saveDialog } from './dialog';

import { Icons} from './icons';

import { Widgetstore } from './widgetstore';

import { addCellId, addNotebookId } from './utils';

export function buildToolbar(dashboard: Dashboard, panel: NotebookPanel, tracker: WidgetTracker<DashboardWidget>, clipboard: Set<DashboardWidget>){
  dashboard.toolbar.addItem('save', createSaveButton(dashboard, panel));
  dashboard.toolbar.addItem('undo', createUndoButton(dashboard, panel));
  dashboard.toolbar.addItem('redo', createRedoButton(dashboard, panel));
  dashboard.toolbar.addItem('cut', createCutButton(dashboard, panel, tracker, clipboard));
  dashboard.toolbar.addItem('copy', createCopyButton(dashboard, panel, tracker, clipboard));
  dashboard.toolbar.addItem('paste', createPasteButton(dashboard, panel, clipboard));
  dashboard.toolbar.addItem('run', createRunButton(dashboard, panel, tracker));
  dashboard.toolbar.addItem('stop', createStopButton(dashboard, panel));
  dashboard.toolbar.addItem('restart', createRestartButton(dashboard, panel));
  dashboard.toolbar.addItem('run all', createRunAllButton(dashboard, panel));
}

/**
 * Create save button toolbar item.
 */

export function createSaveButton(
  dashboard: Dashboard,
  panel: NotebookPanel
): Widget {
  const button = new ToolbarButton({
    icon: saveIcon,
    onClick: (): void => {
      dashboard.dirty = false;
      const dialog = saveDialog(dashboard);
      dialog.launch().then((result) => {
        dialog.dispose();
      });
    },
    tooltip: 'Save Dashboard',
  });
  return button;
}

/**
 * Create undo button toolbar item.
 */

export function createUndoButton(
  dashboard: Dashboard,
  panel: NotebookPanel
): Widget {
  const button = new ToolbarButton({
    icon: undoIcon,
    onClick: (): void => {
      dashboard.undo();
    },
    tooltip: 'Undo',
  });
  return button;
}

/**
 * Create redo button toolbar item.
 */

export function createRedoButton(
  dashboard: Dashboard,
  panel: NotebookPanel
): Widget {
  const button = new ToolbarButton({
    icon: Icons.redoToolbarIcon,
    onClick: (): void => {
      dashboard.redo();
    },
    tooltip: 'Redo',
  });
  return button;
}

/**
 * Create cut button toolbar item.
 */

export function createCutButton(
  dashboard: Dashboard,
  panel: NotebookPanel, 
  outputTracker: WidgetTracker<DashboardWidget>,
  clipboard: Set<DashboardWidget>
): Widget {
  const button = new ToolbarButton({
    icon: cutIcon,
    onClick: (): void => {
      clipboard.clear();
      const widget = outputTracker.currentWidget;
      clipboard.add(widget);
      dashboard.deleteWidget(widget);
    },
    tooltip: 'Cut the selected outputs',
  });
  return button;
}

/**
 * Create copy button toolbar item.
 */

export function createCopyButton(
  dashboard: Dashboard,
  panel: NotebookPanel,
  outputTracker: WidgetTracker<DashboardWidget>,
  clipboard: Set<DashboardWidget>
): Widget {
  const button = new ToolbarButton({
    icon: copyIcon,
    onClick: (): void => {
      clipboard.clear();
      const widget = outputTracker.currentWidget;
      clipboard.add(widget);
    },
    tooltip: 'Copy the selected outputs',
  });
  return button;
}

function pasteWidget(dashboard:Dashboard, widget: DashboardWidget){
  const info: Widgetstore.WidgetInfo = {
    widgetId: DashboardWidget.createDashboardWidgetId(),
    notebookId: addNotebookId(widget.notebook),
    cellId: addCellId(widget.cell),
    left: 0,
    top: 0,
    width: Widgetstore.DEFAULT_WIDTH,
    height: Widgetstore.DEFAULT_HEIGHT,
    changed: true,
    removed: false,
  };

  // Should probably try to avoid calling methods of the parent.
  dashboard.addWidget(info);
  widget.show();
}

/**
 * Create paste button toolbar item.
 */

export function createPasteButton(
  dashboard: Dashboard,
  panel: NotebookPanel,
  clipboard: Set<DashboardWidget>
): Widget {
  const button = new ToolbarButton({
    icon: pasteIcon,
    onClick: (): void => {
      clipboard.forEach(widget => pasteWidget(dashboard, widget));
    },
    tooltip: 'Paste outputs from the clipboard',
  });
  return button;
}

/**
 * Create run button toolbar item.
 */

export function createRunButton(
  dashboard: Dashboard,
  panel: NotebookPanel,
  tracker: WidgetTracker<DashboardWidget>
): Widget {
  const button = new ToolbarButton({
    icon: runIcon,
    onClick: (): void => {
      const cell = (tracker.currentWidget.cell as CodeCell);
      const sessionContext = tracker.currentWidget.notebook.sessionContext;
      CodeCell.execute(cell, sessionContext);
    },
    tooltip: 'Run the selected outputs',
  });
  return button;
}

/**
 * Create stop button toolbar item.
 */

export function createStopButton(
  dashboard: Dashboard,
  panel: NotebookPanel
): Widget {
  const button = new ToolbarButton({
    icon: stopIcon,
    onClick: (): void => {
      const widgets = dashboard.content.children().iter();
      let widget = widgets.next() as DashboardWidget;
      while (widget) {
        void widget.notebook.sessionContext.session?.kernel?.interrupt();
        widget = widgets.next() as DashboardWidget;
      }
    },
    tooltip: 'Interrupt all kernels',
  });
  return button;
}

/**
 * Create restart button toolbar item.
 */

export function createRestartButton(
  dashboard: Dashboard,
  panel: NotebookPanel
): Widget {
  const button = new ToolbarButton({
    icon: refreshIcon,
    onClick: (): void => {
      const notebooks = new Set<NotebookPanel>();
      const widgets = dashboard.content.children().iter();
      let widget = widgets.next() as DashboardWidget;
      while (widget) {
        notebooks.add(widget.notebook);
        console.log("notebook here one", widget.notebook);
        widget = widgets.next() as DashboardWidget;
      }
      notebooks.forEach(nb => void sessionContextDialogs.restart(nb.sessionContext));      
    },
    tooltip: 'Restart all kernels',
  });
  return button;
}

/**
 * Create run all button toolbar item.
 */

export function createRunAllButton(
  dashboard: Dashboard,
  panel: NotebookPanel
): Widget {
  const button = new ToolbarButton({
    icon: fastForwardIcon,
    onClick: (): void => {
      const notebooks = new Set<NotebookPanel>();
      const widgets = dashboard.content.children().iter();
      let widget = widgets.next() as DashboardWidget;
      while (widget) {
        notebooks.add(widget.notebook);
        console.log(widget);
        widget = widgets.next() as DashboardWidget;
      }

      console.log("notebooks", notebooks);
      notebooks.forEach(nb => void sessionContextDialogs.restart(nb.sessionContext)
      .then(restarted => {
        if (restarted) {
          void NotebookActions.runAll(nb.content, nb.sessionContext);
        }
      }));
    },
    tooltip: 'Restart all kernels, then re-run all notebooks',
  });
  return button;
}<|MERGE_RESOLUTION|>--- conflicted
+++ resolved
@@ -4,17 +4,13 @@
 
 import { ToolbarButton, WidgetTracker, sessionContextDialogs} from '@jupyterlab/apputils';
 
-<<<<<<< HEAD
-import { Cell, CodeCell } from '@jupyterlab/cells';
-=======
-// import { Cell } from '@jupyterlab/cells';
->>>>>>> c8f8bbf7
+import { CodeCell } from '@jupyterlab/cells';
 
 import { saveIcon, refreshIcon, undoIcon, cutIcon, copyIcon, pasteIcon, runIcon, stopIcon, fastForwardIcon} from '@jupyterlab/ui-components';
 
 import { Dashboard } from './dashboard';
 
-// import { DashboardWidget } from './widget';
+import { DashboardWidget } from './widget';
 
 import { saveDialog } from './dialog';
 
