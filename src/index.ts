import {
  JupyterFrontEnd,
  JupyterFrontEndPlugin
} from '@jupyterlab/application';

import { INotebookTracker, NotebookPanel } from '@jupyterlab/notebook';

import { CodeCell } from '@jupyterlab/cells';

import {
  WidgetTracker,
  Dialog,
  showDialog,
  showErrorMessage
} from '@jupyterlab/apputils';

import { ReadonlyPartialJSONObject } from '@lumino/coreutils';

import { Widget } from '@lumino/widgets';

import { Dashboard } from './dashboard';

import { DashboardWidget } from './widget';

import { DashboardButton } from './button';

// HTML element classes

const RENAME_DIALOG_CLASS = 'pr-RenameDialog';

const RENAME_TITLE_CLASS = 'pr-RenameTitle';

/**
 * Command IDs used
 */
namespace CommandIDs {
  export const printTracker = 'notebook:print-tracker';

  export const addToDashboard = 'notebook:add-to-dashboard';

  export const renameDashboard = 'dashboard:rename-dashboard';

  export const deleteOutput = 'dashboard:delete-dashboard-widget';

  export const insert = 'dashboard:insert';
}

const extension: JupyterFrontEndPlugin<void> = {
  id: 'jupyterlab-interactive-dashboard-editor',
  autoStart: true,
  requires: [INotebookTracker],
  activate: (app: JupyterFrontEnd, tracker: INotebookTracker): void => {
    console.log('JupyterLab extension presto is activated!');

    // Datastore for Dashboard info
    // TODO

    // Tracker for Dashboard
    const dashboardTracker = new WidgetTracker<Dashboard>({
      namespace: 'dashboards'
    });

    //Tracker for DashboardWidgets
    const outputTracker = new WidgetTracker<DashboardWidget>({
      namespace: 'dashboard-outputs'
    });

    addCommands(app, tracker, dashboardTracker, outputTracker);

    // Adds commands to code cell context menu.
    // Puts command entries in a weird place in the right-click menu--
    // between 'Clear Output' and 'Clear All Outputs'
    // 'Clear Output' is end of selector='.jp-Notebook .jp-CodeCell'
    // and 'Clear All Outputs' is start of selector='.jp-Notebook'
    app.contextMenu.addItem({
      command: CommandIDs.printTracker,
      selector: '.jp-Notebook .jp-CodeCell',
      rank: 13
    });

    app.contextMenu.addItem({
      type: 'separator',
      selector: '.jp-Notebook .jp-CodeCell',
      rank: 11.9
    });

    app.contextMenu.addItem({
      command: CommandIDs.addToDashboard,
      selector: '.jp-Notebook .jp-CodeCell',
      rank: 11.9
    });

    app.contextMenu.addItem({
      type: 'separator',
      selector: '.jp-Notebook .jp-CodeCell',
      rank: 11.9
    });

    app.contextMenu.addItem({
      command: CommandIDs.renameDashboard,
      selector: '.pr-JupyterDashboard',
      rank: 0
    });

    app.contextMenu.addItem({
      command: CommandIDs.deleteOutput,
      selector: '.pr-DashboardWidget',
      rank: 0
    });

    app.contextMenu.addItem({
      command: CommandIDs.insert,
      selector: '.jp-Notebook .jp-CodeCell',
      rank: 15
    });

    // Add commands to key bindings
    app.commands.addKeyBinding({
      command: CommandIDs.deleteOutput,
      args: {},
      keys: ['Backspace'],
      selector: '.pr-DashboardWidget'
    });

    app.docRegistry.addWidgetExtension(
      'Notebook',
      new DashboardButton(app, outputTracker, dashboardTracker, tracker)
    );
<<<<<<< HEAD

    // Server component currently unimplemented. Unneeded?
    //
    // requestAPI<any>('get_example')
    //   .then(data => {
    //     console.log(data);
    //   })
    //   .catch(reason => {
    //     console.error(
    //       `The jupyterlab_voila_ext server extension appears to be missing.\n${reason}`
    //     );
    //   });
  }
=======
  },
>>>>>>> 31fb307c
};

function addCommands(
  app: JupyterFrontEnd,
  tracker: INotebookTracker,
  dashboardTracker: WidgetTracker<Dashboard>,
  outputTracker: WidgetTracker<DashboardWidget>
): void {
  const { commands, shell } = app;

  /**
   * Get the current widget and activate unless the args specify otherwise.
   * jupyterlab/packages/notebook-extension/src/index.ts
   */
  function getCurrentNotebook(
    args: ReadonlyPartialJSONObject
  ): NotebookPanel | null {
    const widget = tracker.currentWidget;
    const activate = args['activate'] !== false;

    if (activate && widget) {
      shell.activateById(widget.id);
    }

    return widget;
  }

  /**
   * Get the current notebook output wrapped in a DashboardWidget.
   */
  function getCurrentWidget(currentNotebook: NotebookPanel): DashboardWidget {
    if (!currentNotebook) {
      return;
    }
    const cell = currentNotebook.content.activeCell as CodeCell;
    const index = currentNotebook.content.activeCellIndex;

    return new DashboardWidget({
      notebook: currentNotebook,
      cell,
      index
    });
  }

  /**
   * Get the current Dashboard.
   */
  function getCurrentDashboard(): Dashboard {
    return dashboardTracker.currentWidget;
  }

  /**
   * Inserts a widget into a dashboard.
   * If dashboard isn't defined, it's the most recently focused or added Dashboard.
   * If widget isn't defined, it's a widget created from the most recently focused code cell.
   * If index isn't defined, it's -1 (inserted at the end of the dashboard).
   */
  async function insertWidget(
    options: DashboardInsert.IOptions
  ): Promise<void> {
    let dashboard =
      options.dashboard !== undefined
        ? options.dashboard
        : getCurrentDashboard();

    if (!dashboard && !options.createNew) {
      return;
    }

    const currentNotebook:
      | NotebookPanel
      | undefined
      | null = getCurrentNotebook({ activate: false });

    const widget =
      options.widget !== undefined
        ? options.widget
        : getCurrentWidget(currentNotebook);

    if (!widget) {
      return;
    }

    const index = options.index !== undefined ? options.index : -1;

    if (options.createNew) {
      // Create a new dashboard and add the widget.
      const panel = currentNotebook;
      dashboard = new Dashboard({ outputTracker, panel });
      dashboard.insertWidget(-1, widget);
      currentNotebook.context.addSibling(dashboard, {
        ref: currentNotebook.id,
        mode: 'split-bottom'
      });

      // Add the new dashboard to the tracker.
      void dashboardTracker.add(dashboard);
    } else {
      dashboard.insertWidget(index, widget);
      dashboard.update();
    }

    const updateOutputs = (): void => {
      void outputTracker.save(widget);
    };

    currentNotebook.context.pathChanged.connect(updateOutputs);
    currentNotebook.context.model.cells.changed.connect(updateOutputs);

    // Close the output when the parent notebook is closed.
    // FIXME: This doesn't work!
    currentNotebook.content.disposed.connect(() => {
      currentNotebook!.context.pathChanged.disconnect(updateOutputs);
      currentNotebook!.context.model.cells.changed.disconnect(updateOutputs);
      widget.dispose;
    });
  }

  /**
   * Whether there is an active notebook.
   * jupyterlab/packages/notebook-extension/src/index.ts
   */
  function isEnabled(): boolean {
    return (
      tracker.currentWidget !== null &&
      tracker.currentWidget === shell.currentWidget
    );
  }

  /**
   * Whether there is an notebook active, with a single selected cell.
   * jupyterlab/packages/notebook-extension/src/index.ts
   */
  function isEnabledAndSingleSelected(): boolean {
    if (!isEnabled()) {
      return false;
    }
    const { content } = tracker.currentWidget!;
    const index = content.activeCellIndex;
    // If there are selections that are not the active cell,
    // this command is confusing, so disable it.
    for (let i = 0; i < content.widgets.length; ++i) {
      if (content.isSelected(content.widgets[i]) && i !== index) {
        return false;
      }
    }
    return true;
  }

  /**
   * Deletes a selected DashboardWidget.
   */
  commands.addCommand(CommandIDs.deleteOutput, {
    label: 'Delete Output',
    execute: args => outputTracker.currentWidget.dispose()
  });

  /**
   * Brings up a dialog box for the user to enter an index to insert the selected widget at.
   */
  commands.addCommand(CommandIDs.insert, {
    label: 'Insert in Dashboard',
    execute: args => {
      showDialog({
        title: 'Insert at index',
        body: new Private.InsertHandler(),
        focusNodeSelector: 'input',
        buttons: [Dialog.cancelButton(), Dialog.okButton({ label: 'Insert' })]
      }).then(result => {
        const value = +result.value;
        if (isNaN(value)) {
          void showErrorMessage(
            'Not A Number',
            Error(`"${result.value}" cannot be converted to a number.`)
          );
          return;
        }
        if (value < 0) {
          void showErrorMessage(
            'Index Error',
            Error(`"${result.value}" is less than zero.`)
          );
          return;
        }
        insertWidget({ index: +result.value });
      });
    },
    isEnabled: () =>
      isEnabledAndSingleSelected() && !!dashboardTracker.currentWidget,
    isVisible: () => false
  });

  /**
   * Creates a dialog for renaming a dashboard.
   */
  commands.addCommand(CommandIDs.renameDashboard, {
    label: 'Rename Dashboard',
    execute: args => {
      // Should this be async? Still kind of unclear on when that needs to be used.
      if (dashboardTracker.currentWidget) {
        showDialog({
          title: 'Rename Dashboard',
          body: new Private.RenameHandler(),
          focusNodeSelector: 'input',
          buttons: [Dialog.cancelButton(), Dialog.okButton({ label: 'Rename' })]
        }).then(result => {
          if (!result.value) {
            return;
          }
          // TODO: Add valid name checking. This currently does nothing.
          const validName = true;
          if (!validName) {
            void showErrorMessage(
              'Rename Error',
              Error(`"${result.value}" is not a valid name for a dashboard.`)
            );
            return;
          }
          // Need to cast value to string for some reason. Makes me feel sus.
          dashboardTracker.currentWidget.rename(result.value as string);
          dashboardTracker.currentWidget.update();
        });
      }
    }
  });

  /**
   * Logs the outputTracker to console for debugging.
   */
  commands.addCommand(CommandIDs.printTracker, {
    label: 'Print Tracker',
    execute: args => {
      console.log(outputTracker);
    },
    isEnabled: isEnabledAndSingleSelected,
    isVisible: () => false
  });

  /**
   * Adds the currently selected cell's output to the dashboard.
   * Currently only supports a single dashboard view at a time.
   */
  commands.addCommand(CommandIDs.addToDashboard, {
    label: 'Add to Dashboard',
    execute: args => {
      if (!getCurrentDashboard()) {
        insertWidget({ createNew: true });
      } else {
        insertWidget({});
      }
    },
    isEnabled: isEnabledAndSingleSelected
  });
}

/**
 * Namespace for inserting dashboard widgets.
 */
namespace DashboardInsert {
  export interface IOptions {
    dashboard?: Dashboard;

    widget?: DashboardWidget;

    index?: number;

    createNew?: boolean;
  }
}

/**
 * Namespace for inserting dashboard widgets.
 */
namespace DashboardInsert {
  export interface IOptions {
    dashboard?: Dashboard;

    widget?: DashboardWidget;

    index?: number;

    createNew?: boolean;
  }
}

/**
 * A namespace for private data.
 */
namespace Private {
  /**
   * A widget used to rename dashboards.
   * jupyterlab/packages/docmanager/src/dialog.ts
   */
  export class RenameHandler extends Widget {
    /**
     * Construct a new "rename" dialog.
     */
    constructor() {
      const node = document.createElement('div');

      const nameTitle = document.createElement('label');
      nameTitle.textContent = 'New Name';
      nameTitle.className = RENAME_TITLE_CLASS;
      const name = document.createElement('input');

      node.appendChild(nameTitle);
      node.appendChild(name);

      super({ node });
      this.addClass(RENAME_DIALOG_CLASS);
    }

    /**
     * Get the input text node.
     */
    get inputNode(): HTMLInputElement {
      return this.node.getElementsByTagName('input')[0] as HTMLInputElement;
    }

    /**
     * Get the value of the widget.
     */
    getValue(): string {
      return this.inputNode.value;
    }
  }

  /**
   * A widget used to get an index for inserting widgets into a Dashboard.
   */
  export class InsertHandler extends Widget {
    constructor() {
      const node = document.createElement('div');
      const nameTitle = document.createElement('label');
      nameTitle.textContent = 'Index';
      const index = document.createElement('input');

      node.appendChild(nameTitle);
      node.appendChild(index);

      super({ node });
    }

    get inputNode(): HTMLInputElement {
      return this.node.getElementsByTagName('input')[0] as HTMLInputElement;
    }

    getValue(): string {
      return this.inputNode.value;
    }
  }
}

export default extension;<|MERGE_RESOLUTION|>--- conflicted
+++ resolved
@@ -126,23 +126,7 @@
       'Notebook',
       new DashboardButton(app, outputTracker, dashboardTracker, tracker)
     );
-<<<<<<< HEAD
-
-    // Server component currently unimplemented. Unneeded?
-    //
-    // requestAPI<any>('get_example')
-    //   .then(data => {
-    //     console.log(data);
-    //   })
-    //   .catch(reason => {
-    //     console.error(
-    //       `The jupyterlab_voila_ext server extension appears to be missing.\n${reason}`
-    //     );
-    //   });
-  }
-=======
   },
->>>>>>> 31fb307c
 };
 
 function addCommands(
